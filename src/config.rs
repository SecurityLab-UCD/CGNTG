--- conflicted
+++ resolved
@@ -222,7 +222,6 @@
     /// Timeout in minutes for the seed generation phase
     #[arg(long)]
     pub seed_gen_timeout: Option<u64>,
-<<<<<<< HEAD
     /// Number of rounds over which the convergence condition is calculated for
     /// ApiCombination mode
     #[arg(long, default_value = "3")]
@@ -231,11 +230,9 @@
     /// generator has not converged in ApiCombination mode
     #[arg(long, default_value = "3")]
     pub num_new_pairs: usize,
-=======
     /// Enable Chain of Thought (CoT) mode for API combination generation. In CoT mode, LLM first generates an execution plan in natural language, then generates code based on that plan. This can improve correctness for complex libraries.
     #[arg(long = "cot", default_value = "false")]
     pub enable_cot: bool,
->>>>>>> fd8116bf
 }
 
 impl Config {
@@ -255,12 +252,9 @@
             disable_power_schedule: false,
             handler_type: HandlerType::Openai,
             seed_gen_timeout: None,
-<<<<<<< HEAD
             quiet_round: 3,
             num_new_pairs: 3,
-=======
             enable_cot: false,
->>>>>>> fd8116bf
         };
         let _ = CONFIG_INSTANCE.set(RwLock::new(config));
         crate::init_debug_logger().unwrap();
